"""Unit tests for API functionality of MAUDE CLI.

This module contains unittest cases for verifying the correctness of API-related
functions in the maudecli.api module, including URL construction, search term
validation, results filtering, and API integration.
"""

# ruff: noqa: PT009 PT027 SLF001

from __future__ import annotations

import json
import unittest
import urllib
from typing import Any
from unittest import mock

# Import project modules
from maudecli import api, errors


class TestURLConstruction(unittest.TestCase):
    """Test suite for URL construction functionality in the API module.

    Verifies that URL construction handles various parameters correctly,
    including base URLs, query terms, limits, and sorting parameters.
    """

    def test_basic_url(self) -> None:
        """Test construction of a basic URL with query and limit parameters.

        Verifies that a simple URL with query term and limit is properly formatted.
        """
        url: str = api.construct_url(
            "https://api.fda.gov/device/event.json",
            "mdr_text.text:mri",
            limit=100,
        )
        self.assertEqual(
            url,
            "https://api.fda.gov/device/event.json?search=mdr_text.text:mri&limit=100",
        )

    def test_url_with_sort(self) -> None:
        """Test URL construction with sort parameter.

        Verifies that sort parameters are correctly appended to the URL.
        """
        url: str = api.construct_url(
            "https://api.fda.gov/device/event.json",
            "mdr_text.text:mri",
            limit=100,
            sort="report_date:desc",
        )
        self.assertEqual(
            url,
            "https://api.fda.gov/device/event.json?search=mdr_text.text:mri&limit=100&sort=report_date:desc",
        )

    def test_url_with_spaces(self) -> None:
        """Test URL construction handles spaces correctly.

        Verifies that spaces in query terms are properly URL-encoded as '+'.
        """
        url: str = api.construct_url(
            "https://api.fda.gov/device/event.json",
            "mdr_text.text:mri machine",
            limit=100,
        )
        self.assertEqual(
            url,
            "https://api.fda.gov/device/event.json?search=mdr_text.text:mri+machine&limit=100",
        )


class TestSearchTermValidation(unittest.TestCase):
    """Test suite for search term validation functionality.

    Verifies that the _validate_search_terms function correctly processes
    various input types and structures, converting them to the expected
    internal representation.
    """

    def test_single_string_term(self) -> None:
        """Test validation of a single string search term.

        Verifies that a single string term is converted to a list of lists.
        """
        result: list[list[str]] = api._validate_search_terms(("mri",))
        self.assertEqual(result, [["mri"]])

    def test_multiple_string_terms(self) -> None:
        """Test validation of multiple string search terms.

        Verifies that multiple string terms are converted to separate term groups.
        """
        result: list[list[str]] = api._validate_search_terms(("mri", "pacemaker"))
        self.assertEqual(result, [["mri"], ["pacemaker"]])

    def test_list_term(self) -> None:
        """Test validation of a list of search terms.

        Verifies that a list of terms is treated as a single term group.
        """
        result: list[list[str]] = api._validate_search_terms((["mri", "magnet"],))
        self.assertEqual(result, [["mri", "magnet"]])

    def test_mixed_terms(self) -> None:
        """Test validation of mixed string and list search terms.

        Verifies proper handling of a combination of string terms and term groups.
        """
        result: list[list[str]] = api._validate_search_terms(
            ("mri", ["stapes", "tympanostomy"]),
        )
        self.assertEqual(result, [["mri"], ["stapes", "tympanostomy"]])

    def test_invalid_type(self) -> None:
        """Test validation rejects invalid term types.

        Verifies that non-string and non-iterable types raise TypeError.
        """
        with self.assertRaises(TypeError):
            api._validate_search_terms((123,))

    def test_cant_convert_to_string(self) -> None:
        """Test handling of objects that can't be converted to strings.

        Verifies that objects without proper string representation raise
        CantConvertToStringError.
        """

        class NoString:
            """Test class that cannot be converted to string."""

            def __str__(self) -> str:
                raise NotImplementedError

        with self.assertRaises(errors.CantConvertToStringError):
            api._validate_search_terms([(NoString(),)])


class TestResultsFiltering(unittest.TestCase):
    """Test suite for results filtering functionality.

    Verifies that the filter_results function correctly excludes items
    based on the specified exclusion terms and field paths.
    """

    def test_no_exclusion(self) -> None:
        """Test filtering with no exclusion terms.

        Verifies that all results are returned when no exclusion terms are provided.
        """
        results: list[dict[str, Any]] = [{"mdr_text": {"text": "MRI report"}}]
        filtered: list[dict[str, Any]] = api.filter_results(
            results,
            None,
            "mdr_text.text",
        )
        self.assertEqual(filtered, results)

    def test_single_exclusion_term(self) -> None:
        """Test filtering with a single exclusion term group.

        Verifies that items containing the exclusion term are properly filtered out.
        """
        results: list[dict[str, Any]] = [
            {"mdr_text": {"text": "MRI report"}},
            {"mdr_text": {"text": "Artifact in MRI"}},
        ]
        filtered: list[dict[str, Any]] = api.filter_results(
            results,
            [["artifact"]],
            "mdr_text.text",
        )
        self.assertEqual(len(filtered), 1)
        self.assertEqual(filtered[0]["mdr_text"]["text"], "MRI report")

    def test_multiple_exclusion_groups(self) -> None:
        """Test filtering with multiple exclusion term groups.

        Verifies that items matching all exclusion groups (AND logic between groups)
        are filtered out, while others are retained.
        """
        results: list[dict[str, Any]] = [
            {"mdr_text": {"text": "MRI report"}},
            {"mdr_text": {"text": "Artifact in MRI"}},
            {"mdr_text": {"text": "Artifact with metal"}},
            {"mdr_text": {"text": "Metal in MRI"}},
        ]
        # Exclude items with BOTH "artifact" AND "metal"
        filtered: list[dict[str, Any]] = api.filter_results(
            results,
            [["artifact"], ["metal"]],
            "mdr_text.text",
        )
        self.assertEqual(len(filtered), 1)
        texts: list[str] = [r["mdr_text"]["text"] for r in filtered]
        self.assertNotIn("Artifact with metal", texts)

    def test_case_insensitive_filtering(self) -> None:
        """Test exclusion filtering is case-insensitive.

        Verifies that exclusion terms match regardless of case in the source text.
        """
        results: list[dict[str, Any]] = [
            {"mdr_text": {"text": "MRI report"}},
            {"mdr_text": {"text": "ARTIFACT in MRI"}},
        ]
        filtered: list[dict[str, Any]] = api.filter_results(
            results,
            [["artifact"]],
            "mdr_text.text",
        )
        self.assertEqual(len(filtered), 1)
        self.assertEqual(filtered[0]["mdr_text"]["text"], "MRI report")

    def test_nested_field_extraction(self) -> None:
        """Test extraction from nested fields for filtering.

        Verifies that the filter can correctly access nested field structures.
        """
        results: list[dict[str, Any]] = [
            {"device": {"brand_name": "Pacemaker X"}},
            {"device": {"brand_name": "MRI Safe Device"}},
        ]
        filtered: list[dict[str, Any]] = api.filter_results(
            results,
            [["mri"]],
            "device.brand_name",
        )
        self.assertEqual(len(filtered), 1)
        self.assertEqual(filtered[0]["device"]["brand_name"], "Pacemaker X")


class TestItemTextExtraction(unittest.TestCase):
    """Test suite for item text extraction functionality.

    Verifies that the _get_item_text function correctly extracts text
    from various nested data structures using field path specifications.
    """

    def test_simple_extraction(self) -> None:
        """Test extracting text from simple nested structure.

        Verifies basic extraction from a single-level nested structure.
        """
        item: dict[str, Any] = {"mdr_text": {"text": "Sample report text"}}
        result: list[str] = list(api._get_item_text(item, "mdr_text.text"))
        self.assertEqual(result, ["Sample report text"])

    def test_list_extraction(self) -> None:
        """Test extracting text from list structure.

        Verifies extraction from a field containing a list of objects.
        """
        item: dict[str, Any] = {
            "mdr_text": [{"text": "First report"}, {"text": "Second report"}],
        }
        result: list[str] = list(api._get_item_text(item, "mdr_text.text"))
        self.assertEqual(result, ["First report", "Second report"])

    def test_multiple_nesting(self) -> None:
        """Test extracting text with multiple levels of nesting.

        Verifies extraction from deeply nested structures.
        """
        item: dict[str, Any] = {"reports": {"details": {"text": "Deeply nested text"}}}
        result: list[str] = list(api._get_item_text(item, "reports.details.text"))
        self.assertEqual(result, ["Deeply nested text"])


class TestAPIIntegration(unittest.TestCase):
    """Test suite for API integration functionality.

    Verifies that the fetch_results function correctly interacts with
    the API, processes responses, and applies filtering logic.
    """

    @mock.patch("maudecli.fields.get_searchable_fields")
    @mock.patch("urllib.request.urlopen")
    def test_fetch_results(
        self,
        mock_urlopen: mock.MagicMock,
        mock_get_fields: mock.MagicMock,
    ) -> None:
        """Test basic fetch_results functionality with mocked API response.

        Verifies that results are correctly retrieved and parsed from API response.

        Args:
            mock_urlopen: Mocked urllib.request.urlopen function
            mock_get_fields: Mocked get_searchable_fields function

        """
        # Mock API response
        mock_response = mock.Mock()
        mock_response.getheader.return_value = '<next_url>; rel="next"'
        mock_response.read.return_value = json.dumps(
            {
                "meta": {"results": {"total": 2}},
                "results": [
                    {"report_number": "R123", "mdr_text": {"text": "MRI report"}},
                ],
            },
        ).encode("utf-8")
        mock_urlopen.return_value.__enter__.return_value = mock_response

        # Mock searchable fields
        mock_get_fields.return_value = ["mdr_text.text", "report_number"]

        # Call the function
        results: list[dict[str, Any]] = api.fetch_results(["mri"], limit=1)

        # Verify results
        self.assertEqual(len(results), 1)
        self.assertEqual(results[0]["report_number"], "R123")
        self.assertEqual(results[0]["mdr_text"]["text"], "MRI report")

    @mock.patch("maudecli.fields.get_searchable_fields")
    @mock.patch("urllib.request.urlopen")
    def test_fetch_results_with_exclusion(
        self,
        mock_urlopen: mock.MagicMock,
        mock_get_fields: mock.MagicMock,
    ) -> None:
        """Test fetch_results with exclusion terms.

        Verifies that exclusion terms are properly applied during result fetching.

        Args:
            mock_urlopen: Mocked urllib.request.urlopen function
            mock_get_fields: Mocked get_searchable_fields function

        """
        # Mock API response
        mock_response = mock.Mock()
        mock_response.getheader.return_value = None  # No next page
        mock_response.read.return_value = json.dumps(
            {
                "meta": {"results": {"total": 3}},
                "results": [
                    {"report_number": "R123", "mdr_text": {"text": "MRI report"}},
                    {"report_number": "R124", "mdr_text": {"text": "Artifact in MRI"}},
                    {
                        "report_number": "R125",
                        "mdr_text": {"text": "Artifact with metal"},
                    },
                ],
            },
        ).encode("utf-8")
        mock_urlopen.return_value.__enter__.return_value = mock_response

        # Mock searchable fields
        mock_get_fields.return_value = ["mdr_text.text", "report_number"]

        # Call the function with exclusion
        results: list[dict[str, Any]] = api.fetch_results(
            ["mri"],
            exclude_terms=[["artifact"], ["metal"]],
        )

        # Should exclude R124 (has artifact) and R125 (has artifact AND metal)
        self.assertEqual(len(results), 1)
        self.assertEqual(results[0]["report_number"], "R123")


class TestAPIErrorHandling(unittest.TestCase):
    """Test suite for API error handling functionality."""

    @mock.patch("maudecli.fields.get_searchable_fields")
    @mock.patch("urllib.request.urlopen")
    def test_rate_limit_error(
        self,
        mock_urlopen: mock.MagicMock,
        mock_get_fields: mock.MagicMock,
    ) -> None:
        """Test handling of API rate limit errors (HTTP 429)."""
        # Mock rate limit response
        mock_urlopen.side_effect = urllib.error.HTTPError(
            url="url",
            code=429,
            msg="Rate limit exceeded",
            hdrs={"X-RateLimit-Reset": None},
            fp=None,
        )

        # Mock searchable fields
        mock_get_fields.return_value = ["mdr_text.text", "report_number"]

        with self.assertRaises(api.APIRateLimitError):
            api.fetch_results(["test"])

<<<<<<< HEAD
    @mock.patch("maudecli.fields.get_searchable_fields")
    @mock.patch("urllib.request.urlopen")
    def test_invalid_search_field(
        self,
        mock_urlopen: mock.MagicMock,
        mock_get_fields: mock.MagicMock,
    ) -> None:
        """Test validation of search fields before making API calls."""
        # Mock searchable fields
        mock_get_fields.return_value = ["mdr_text.text", "report_number"]

        with self.assertRaises(errors.InvalidSearchFieldError) as context:
            api.fetch_results(["test"], search_fields="invalid.field")

        self.assertEqual(
            str(context.exception), "Invalid search field: 'invalid.field'",
        )
=======
>>>>>>> a683e530

    @mock.patch("maudecli.fields.get_searchable_fields")
    @mock.patch("urllib.request.urlopen")
    def test_api_error_response(
        self,
        mock_urlopen: mock.MagicMock,
        mock_get_fields: mock.MagicMock,
    ) -> None:
        """Test handling of API error responses with error messages."""
        # Mock API error response
        mock_response = mock.Mock()
        mock_response.status = 400
        mock_response.read.return_value = json.dumps(
            {"error": {"code": "400", "message": "Invalid query parameter"}},
        ).encode("utf-8")
        mock_urlopen.side_effect = urllib.error.HTTPError(
            "url", 400, "Bad Request", None, None,
        )

        # Mock searchable fields
        mock_get_fields.return_value = ["mdr_text.text", "report_number"]

        with self.assertRaises(api.APIResponseError) as context:
            api.fetch_results(["test"])

        self.assertEqual(
            str(context.exception), "API returned error 400: Unknown error",
        )

<<<<<<< HEAD
    @mock.patch("maudecli.fields.get_searchable_fields")
=======

>>>>>>> a683e530
    @mock.patch("urllib.request.urlopen")
    def test_network_error(
        self,
        mock_urlopen: mock.MagicMock,
        mock_get_fields: mock.MagicMock,
    ) -> None:
        """Test handling of network connection errors."""
        # Mock network failure
        mock_urlopen.side_effect = urllib.error.URLError("Connection refused")

        # Mock searchable fields
        mock_get_fields.return_value = ["mdr_text.text", "report_number"]

        with self.assertRaises(api.APIConnectionError) as context:
            api.fetch_results(["test"])

        self.assertEqual(
            str(context.exception), "Failed to connect to API: Connection refused",
        )

    @mock.patch("maudecli.fields.get_searchable_fields")
    @mock.patch("urllib.request.urlopen")
    def test_invalid_json_response(
        self,
        mock_urlopen: mock.MagicMock,
        mock_get_fields: mock.MagicMock,
    ) -> None:
        """Test handling of invalid JSON responses from API."""
        # Mock invalid JSON response
        mock_response = mock.Mock()
        mock_response.read.return_value = b"Not JSON data"
        mock_urlopen.return_value.__enter__.return_value = mock_response

        # Mock searchable fields
        mock_get_fields.return_value = ["mdr_text.text", "report_number"]

        with self.assertRaises(api.APIResponseError) as context:
            api.fetch_results(["test"])

        self.assertIn("Invalid JSON response", str(context.exception))


if __name__ == "__main__":
    unittest.main()<|MERGE_RESOLUTION|>--- conflicted
+++ resolved
@@ -392,26 +392,6 @@
         with self.assertRaises(api.APIRateLimitError):
             api.fetch_results(["test"])
 
-<<<<<<< HEAD
-    @mock.patch("maudecli.fields.get_searchable_fields")
-    @mock.patch("urllib.request.urlopen")
-    def test_invalid_search_field(
-        self,
-        mock_urlopen: mock.MagicMock,
-        mock_get_fields: mock.MagicMock,
-    ) -> None:
-        """Test validation of search fields before making API calls."""
-        # Mock searchable fields
-        mock_get_fields.return_value = ["mdr_text.text", "report_number"]
-
-        with self.assertRaises(errors.InvalidSearchFieldError) as context:
-            api.fetch_results(["test"], search_fields="invalid.field")
-
-        self.assertEqual(
-            str(context.exception), "Invalid search field: 'invalid.field'",
-        )
-=======
->>>>>>> a683e530
 
     @mock.patch("maudecli.fields.get_searchable_fields")
     @mock.patch("urllib.request.urlopen")
@@ -441,11 +421,7 @@
             str(context.exception), "API returned error 400: Unknown error",
         )
 
-<<<<<<< HEAD
-    @mock.patch("maudecli.fields.get_searchable_fields")
-=======
-
->>>>>>> a683e530
+
     @mock.patch("urllib.request.urlopen")
     def test_network_error(
         self,
